--- conflicted
+++ resolved
@@ -1,12 +1,7 @@
 Package: gdalcubes
 Title: Earth Observation Data Cubes from Satellite Image Collections
-<<<<<<< HEAD
 Version: 0.3.0
-Date: 2020-06-25
-=======
-Version: 0.2.4
-Date: 2020-02-02
->>>>>>> d6377d5e
+Date: 2020-08-03
 Authors@R: c(
     person(given = "Marius",
            family = "Appel",
