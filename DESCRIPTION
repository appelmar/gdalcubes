Package: gdalcubes
<<<<<<< HEAD
Title: Earth Observation Data Cubes from GDAL Image Collections
Version: 0.1.9999
=======
Title: Earth Observation Data Cubes from Satellite Image Collections
Version: 0.1.0.9999
Date: 2019-05-15
>>>>>>> 864318da
Authors@R: c(
    person(given = "Marius",
           family = "Appel",
           role = c("aut", "cre"),
           email = "marius.appel@uni-muenster.de",
           comment = c(ORCID = "0000-0001-5281-3896")),
    person(given = "Edzer",
           family = "Pebesma",
           role = "ctb",
           comment = c(ORCID = "0000-0001-8049-7069")),
    person(given = "Roger",
           family = "Bivand",
           role = "ctb"),
    person(given = "Lewis",
           family = "Van Winkle",
           role = "cph"),
    person(given = "Ole Christian",
           family = "Eidheim",
           role = "cph"),
    person(given = "Niels",
           family = "Lohmann",
           role = "cph"),
    person(given = "Howard",
           family = "Hinnant",
           role = "cph"),
    person(given = "Adrian",
           family = "Colomitchi",
           role = "cph"),
    person(given = "Florian",
           family = "Dang",
           role = "cph"),
    person(given = "Paul",
           family = "Thompson",
           role = "cph"),
    person(given = "Tomasz",
           family = "Kamiński",
           role = "cph"))
Description: Processing collections of Earth observation images as on-demand multispectral, multitemporal data cubes. Users
    define cubes by spatiotemporal extent, resolution, and spatial reference system and let 'gdalcubes' automatically apply cropping, reprojection, and 
    resampling using the 'Geospatial Data Abstraction Library' ('GDAL'). Implemented functions on data cubes include reduction over space and time, applying arithmetic expressions on pixel band values,
    moving window aggregates over time, filtering by space, time, bands, and predicates on pixel values, materializing data cubes as 'netCDF' files,
    and plotting. User-defined 'R' functions can be applied over chunks of data cubes. The package implements lazy evaluation and 
    multithreading. All computational parts are implemented in C++, linking to the 'GDAL', 'netCDF', 'CURL', and 'SQLite' libraries.
Depends: R (>= 3.3.0), Rcpp, RcppProgress, jsonlite, ncdf4
License: MIT + file LICENSE
URL: https://github.com/appelmar/gdalcubes_R
BugReports: https://github.com/appelmar/gdalcubes_R/issues/
Encoding: UTF-8
LazyData: true
RoxygenNote: 6.1.1
LinkingTo: Rcpp, RcppProgress
Suggests: 
    knitr,
    magrittr,
    processx,
    rmarkdown,
    stars
VignetteBuilder: knitr
Copyright: file inst/COPYRIGHTS
NeedsCompilation: yes
SystemRequirements: cxx11, gdal, libgdal, libproj, libcurl, netcdf4<|MERGE_RESOLUTION|>--- conflicted
+++ resolved
@@ -1,12 +1,7 @@
 Package: gdalcubes
-<<<<<<< HEAD
-Title: Earth Observation Data Cubes from GDAL Image Collections
+Title: Earth Observation Data Cubes from Satellite Image Collections
 Version: 0.1.9999
-=======
-Title: Earth Observation Data Cubes from Satellite Image Collections
-Version: 0.1.0.9999
 Date: 2019-05-15
->>>>>>> 864318da
 Authors@R: c(
     person(given = "Marius",
            family = "Appel",
